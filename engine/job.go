--- conflicted
+++ resolved
@@ -1,13 +1,6 @@
 package engine
 
 import (
-<<<<<<< HEAD
-	"encoding/json"
-	"fmt"
-	"github.com/dotcloud/docker/utils"
-	"io"
-	"strings"
-=======
 	"bufio"
 	"bytes"
 	"io"
@@ -18,7 +11,6 @@
 	"sync"
 	"encoding/json"
 	"os"
->>>>>>> 8d6df3a7
 )
 
 // A job is the fundamental unit of work in the docker engine.
@@ -35,17 +27,6 @@
 // This allows for richer error reporting.
 //
 type Job struct {
-<<<<<<< HEAD
-	eng     *Engine
-	Name    string
-	Args    []string
-	env     []string
-	Stdin   io.ReadCloser
-	Stdout  io.WriteCloser
-	Stderr  io.WriteCloser
-	handler func(*Job) string
-	status  string
-=======
 	Eng	*Engine
 	Name	string
 	Args	[]string
@@ -56,7 +37,6 @@
 	handler	func(*Job) string
 	status	string
 	onExit	[]func()
->>>>>>> 8d6df3a7
 }
 
 // Run executes the job and blocks until the job completes.
@@ -241,10 +221,7 @@
 }
 
 func (job *Job) Setenv(key, value string) {
-<<<<<<< HEAD
 	job.env = append(job.env, key+"="+value)
-=======
-	job.env = append(job.env, key + "=" + value)
 }
 
 // DecodeEnv decodes `src` as a json dictionary, and adds
@@ -351,5 +328,4 @@
 func (job *Job) Errorf(format string, args ...interface{}) (n int, err error) {
 	return fmt.Fprintf(job.Stderr, format, args...)
 
->>>>>>> 8d6df3a7
 }