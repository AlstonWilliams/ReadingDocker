package daemon

import (
	"encoding/json"
	"errors"
	"fmt"
	"io"
	"io/ioutil"
	"os"
	"path"
	"path/filepath"
	"strings"
	"sync"
	"syscall"
	"time"

	"github.com/docker/libcontainer/devices"
	"github.com/docker/libcontainer/label"

	"github.com/docker/docker/archive"
	"github.com/docker/docker/daemon/execdriver"
	"github.com/docker/docker/daemon/graphdriver"
	"github.com/docker/docker/engine"
	"github.com/docker/docker/image"
	"github.com/docker/docker/links"
	"github.com/docker/docker/nat"
	"github.com/docker/docker/pkg/broadcastwriter"
	"github.com/docker/docker/pkg/log"
	"github.com/docker/docker/pkg/networkfs/etchosts"
	"github.com/docker/docker/pkg/networkfs/resolvconf"
	"github.com/docker/docker/pkg/symlink"
	"github.com/docker/docker/runconfig"
	"github.com/docker/docker/utils"
)

const DefaultPathEnv = "/usr/local/sbin:/usr/local/bin:/usr/sbin:/usr/bin:/sbin:/bin"

var (
	ErrNotATTY               = errors.New("The PTY is not a file")
	ErrNoTTY                 = errors.New("No PTY found")
	ErrContainerStart        = errors.New("The container failed to start. Unknown error")
	ErrContainerStartTimeout = errors.New("The container failed to start due to timed out.")
)

type Container struct {
	sync.Mutex
	root   string // Path to the "home" of the container, including metadata.
	basefs string // Path to the graphdriver mountpoint

	ID string

	Created time.Time

	Path string
	Args []string

	Config *runconfig.Config
	State  *State
	Image  string

	NetworkSettings *NetworkSettings

	ResolvConfPath string
	HostnamePath   string
	HostsPath      string
	Name           string
	Driver         string
	ExecDriver     string

	command   *execdriver.Command
	stdout    *broadcastwriter.BroadcastWriter
	stderr    *broadcastwriter.BroadcastWriter
	stdin     io.ReadCloser
	stdinPipe io.WriteCloser

	daemon                   *Daemon
	MountLabel, ProcessLabel string
	RestartCount             int

	Volumes map[string]string
	// Store rw/ro in a separate structure to preserve reverse-compatibility on-disk.
	// Easier than migrating older container configs :)
	VolumesRW  map[string]bool
	hostConfig *runconfig.HostConfig

	activeLinks map[string]*links.Link
	monitor     *containerMonitor
}

func (container *Container) FromDisk() error {
	pth, err := container.jsonPath()
	if err != nil {
		return err
	}

	data, err := ioutil.ReadFile(pth)
	if err != nil {
		return err
	}
	// Load container settings
	// udp broke compat of docker.PortMapping, but it's not used when loading a container, we can skip it
	if err := json.Unmarshal(data, container); err != nil && !strings.Contains(err.Error(), "docker.PortMapping") {
		return err
	}

	if err := label.ReserveLabel(container.ProcessLabel); err != nil {
		return err
	}
	return container.readHostConfig()
}

func (container *Container) toDisk() error {
	data, err := json.Marshal(container)
	if err != nil {
		return err
	}

	pth, err := container.jsonPath()
	if err != nil {
		return err
	}

	err = ioutil.WriteFile(pth, data, 0666)
	if err != nil {
		return err
	}

	return container.WriteHostConfig()
}

func (container *Container) ToDisk() error {
	container.Lock()
	err := container.toDisk()
	container.Unlock()
	return err
}

func (container *Container) readHostConfig() error {
	container.hostConfig = &runconfig.HostConfig{}
	// If the hostconfig file does not exist, do not read it.
	// (We still have to initialize container.hostConfig,
	// but that's OK, since we just did that above.)
	pth, err := container.hostConfigPath()
	if err != nil {
		return err
	}

	_, err = os.Stat(pth)
	if os.IsNotExist(err) {
		return nil
	}

	data, err := ioutil.ReadFile(pth)
	if err != nil {
		return err
	}
	return json.Unmarshal(data, container.hostConfig)
}

func (container *Container) WriteHostConfig() error {
	data, err := json.Marshal(container.hostConfig)
	if err != nil {
		return err
	}

	pth, err := container.hostConfigPath()
	if err != nil {
		return err
	}

	return ioutil.WriteFile(pth, data, 0666)
}

func (container *Container) LogEvent(action string) {
	d := container.daemon
	if err := d.eng.Job("log", action, container.ID, d.Repositories().ImageName(container.Image)).Run(); err != nil {
		log.Errorf("Error logging event %s for %s: %s", action, container.ID, err)
	}
}

func (container *Container) getResourcePath(path string) (string, error) {
	cleanPath := filepath.Join("/", path)
	return symlink.FollowSymlinkInScope(filepath.Join(container.basefs, cleanPath), container.basefs)
}

func (container *Container) getRootResourcePath(path string) (string, error) {
	cleanPath := filepath.Join("/", path)
	return symlink.FollowSymlinkInScope(filepath.Join(container.root, cleanPath), container.root)
}

func populateCommand(c *Container, env []string) error {
	var (
		en      *execdriver.Network
		context = make(map[string][]string)
	)
	context["process_label"] = []string{c.GetProcessLabel()}
	context["mount_label"] = []string{c.GetMountLabel()}

	en = &execdriver.Network{
		Mtu:       c.daemon.config.Mtu,
		Interface: nil,
	}

	parts := strings.SplitN(string(c.hostConfig.NetworkMode), ":", 2)
	switch parts[0] {
	case "none":
	case "host":
		en.HostNetworking = true
	case "bridge", "": // empty string to support existing containers
		if !c.Config.NetworkDisabled {
			network := c.NetworkSettings
			en.Interface = &execdriver.NetworkInterface{
				Gateway:     network.Gateway,
				Bridge:      network.Bridge,
				IPAddress:   network.IPAddress,
				IPPrefixLen: network.IPPrefixLen,
			}
		}
	case "container":
		nc, err := c.getNetworkedContainer()
		if err != nil {
			return err
		}
		en.ContainerID = nc.ID
	default:
		return fmt.Errorf("invalid network mode: %s", c.hostConfig.NetworkMode)
	}

	// Build lists of devices allowed and created within the container.
	userSpecifiedDevices := make([]*devices.Device, len(c.hostConfig.Devices))
	for i, deviceMapping := range c.hostConfig.Devices {
		device, err := devices.GetDevice(deviceMapping.PathOnHost, deviceMapping.CgroupPermissions)
		device.Path = deviceMapping.PathInContainer
		if err != nil {
			return fmt.Errorf("error gathering device information while adding custom device %s", err)
		}
		userSpecifiedDevices[i] = device
	}
	allowedDevices := append(devices.DefaultAllowedDevices, userSpecifiedDevices...)

	autoCreatedDevices := append(devices.DefaultAutoCreatedDevices, userSpecifiedDevices...)

	// TODO: this can be removed after lxc-conf is fully deprecated
	mergeLxcConfIntoOptions(c.hostConfig, context)

	resources := &execdriver.Resources{
		Memory:     c.Config.Memory,
		MemorySwap: c.Config.MemorySwap,
		CpuShares:  c.Config.CpuShares,
		Cpuset:     c.Config.Cpuset,
	}
	c.command = &execdriver.Command{
		ID:                 c.ID,
		Privileged:         c.hostConfig.Privileged,
		Rootfs:             c.RootfsPath(),
		InitPath:           "/.dockerinit",
		Entrypoint:         c.Path,
		Arguments:          c.Args,
		WorkingDir:         c.Config.WorkingDir,
		Network:            en,
		Tty:                c.Config.Tty,
		User:               c.Config.User,
		Config:             context,
		Resources:          resources,
		AllowedDevices:     allowedDevices,
		AutoCreatedDevices: autoCreatedDevices,
		CapAdd:             c.hostConfig.CapAdd,
		CapDrop:            c.hostConfig.CapDrop,
	}
	c.command.SysProcAttr = &syscall.SysProcAttr{Setsid: true}
	c.command.Env = env
	return nil
}

func (container *Container) Start() (err error) {
	container.Lock()
	defer container.Unlock()

	if container.State.IsRunning() {
		return nil
	}

	// if we encounter and error during start we need to ensure that any other
	// setup has been cleaned up properly
	defer func() {
		if err != nil {
			container.cleanup()
		}
	}()

	if err := container.setupContainerDns(); err != nil {
		return err
	}
	if err := container.Mount(); err != nil {
		return err
	}
	if err := container.initializeNetworking(); err != nil {
		return err
	}
	container.verifyDaemonSettings()
	if err := prepareVolumesForContainer(container); err != nil {
		return err
	}
	linkedEnv, err := container.setupLinkedContainers()
	if err != nil {
		return err
	}
	if err := container.setupWorkingDirectory(); err != nil {
		return err
	}
	env := container.createDaemonEnvironment(linkedEnv)
	if err := populateCommand(container, env); err != nil {
		return err
	}
	if err := setupMountsForContainer(container); err != nil {
		return err
	}

	return container.waitForStart()
}

func (container *Container) Run() error {
	if err := container.Start(); err != nil {
		return err
	}
	container.State.WaitStop(-1 * time.Second)
	return nil
}

func (container *Container) Output() (output []byte, err error) {
	pipe, err := container.StdoutPipe()
	if err != nil {
		return nil, err
	}
	defer pipe.Close()
	if err := container.Start(); err != nil {
		return nil, err
	}
	output, err = ioutil.ReadAll(pipe)
	container.State.WaitStop(-1 * time.Second)
	return output, err
}

// Container.StdinPipe returns a WriteCloser which can be used to feed data
// to the standard input of the container's active process.
// Container.StdoutPipe and Container.StderrPipe each return a ReadCloser
// which can be used to retrieve the standard output (and error) generated
// by the container's active process. The output (and error) are actually
// copied and delivered to all StdoutPipe and StderrPipe consumers, using
// a kind of "broadcaster".

func (container *Container) StdinPipe() (io.WriteCloser, error) {
	return container.stdinPipe, nil
}

func (container *Container) StdoutPipe() (io.ReadCloser, error) {
	reader, writer := io.Pipe()
	container.stdout.AddWriter(writer, "")
	return utils.NewBufReader(reader), nil
}

func (container *Container) StderrPipe() (io.ReadCloser, error) {
	reader, writer := io.Pipe()
	container.stderr.AddWriter(writer, "")
	return utils.NewBufReader(reader), nil
}

func (container *Container) StdoutLogPipe() io.ReadCloser {
	reader, writer := io.Pipe()
	container.stdout.AddWriter(writer, "stdout")
	return utils.NewBufReader(reader)
}

func (container *Container) StderrLogPipe() io.ReadCloser {
	reader, writer := io.Pipe()
	container.stderr.AddWriter(writer, "stderr")
	return utils.NewBufReader(reader)
}

func (container *Container) buildHostnameFile() error {
	hostnamePath, err := container.getRootResourcePath("hostname")
	if err != nil {
		return err
	}
	container.HostnamePath = hostnamePath

	if container.Config.Domainname != "" {
		return ioutil.WriteFile(container.HostnamePath, []byte(fmt.Sprintf("%s.%s\n", container.Config.Hostname, container.Config.Domainname)), 0644)
	}
	return ioutil.WriteFile(container.HostnamePath, []byte(container.Config.Hostname+"\n"), 0644)
}

func (container *Container) buildHostnameAndHostsFiles(IP string) error {
	if err := container.buildHostnameFile(); err != nil {
		return err
	}

	hostsPath, err := container.getRootResourcePath("hosts")
	if err != nil {
		return err
	}
	container.HostsPath = hostsPath

	extraContent := make(map[string]string)

	children, err := container.daemon.Children(container.Name)
	if err != nil {
		return err
	}

	for linkAlias, child := range children {
		_, alias := path.Split(linkAlias)
		extraContent[alias] = child.NetworkSettings.IPAddress
	}

	return etchosts.Build(container.HostsPath, IP, container.Config.Hostname, container.Config.Domainname, &extraContent)
}

func (container *Container) allocateNetwork() error {
	mode := container.hostConfig.NetworkMode
	if container.Config.NetworkDisabled || mode.IsContainer() || mode.IsHost() {
		return nil
	}

	var (
		env *engine.Env
		err error
		eng = container.daemon.eng
	)

	job := eng.Job("allocate_interface", container.ID)
	if env, err = job.Stdout.AddEnv(); err != nil {
		return err
	}
	if err := job.Run(); err != nil {
		return err
	}

	if container.Config.PortSpecs != nil {
		if err := migratePortMappings(container.Config, container.hostConfig); err != nil {
			return err
		}
		container.Config.PortSpecs = nil
		if err := container.WriteHostConfig(); err != nil {
			return err
		}
	}

	var (
		portSpecs = make(nat.PortSet)
		bindings  = make(nat.PortMap)
	)

	if container.Config.ExposedPorts != nil {
		portSpecs = container.Config.ExposedPorts
	}

	if container.hostConfig.PortBindings != nil {
		for p, b := range container.hostConfig.PortBindings {
			bindings[p] = []nat.PortBinding{}
			for _, bb := range b {
				bindings[p] = append(bindings[p], nat.PortBinding{
					HostIp:   bb.HostIp,
					HostPort: bb.HostPort,
				})
			}
		}
	}

	container.NetworkSettings.PortMapping = nil

	for port := range portSpecs {
		if err := container.allocatePort(eng, port, bindings); err != nil {
			return err
		}
	}
	container.WriteHostConfig()

	container.NetworkSettings.Ports = bindings
	container.NetworkSettings.Bridge = env.Get("Bridge")
	container.NetworkSettings.IPAddress = env.Get("IP")
	container.NetworkSettings.IPPrefixLen = env.GetInt("IPPrefixLen")
	container.NetworkSettings.Gateway = env.Get("Gateway")

	return nil
}

func (container *Container) releaseNetwork() {
	if container.Config.NetworkDisabled {
		return
	}
	eng := container.daemon.eng

	eng.Job("release_interface", container.ID).Run()
	container.NetworkSettings = &NetworkSettings{}
}

// cleanup releases any network resources allocated to the container along with any rules
// around how containers are linked together.  It also unmounts the container's root filesystem.
func (container *Container) cleanup() {
	container.releaseNetwork()

	// Disable all active links
	if container.activeLinks != nil {
		for _, link := range container.activeLinks {
			link.Disable()
		}
	}

	if err := container.Unmount(); err != nil {
		log.Errorf("%v: Failed to umount filesystem: %v", container.ID, err)
	}
}

func (container *Container) KillSig(sig int) error {
	log.Debugf("Sending %d to %s", sig, container.ID)
	container.Lock()
	defer container.Unlock()

	// We could unpause the container for them rather than returning this error
	if container.State.IsPaused() {
		return fmt.Errorf("Container %s is paused. Unpause the container before stopping", container.ID)
	}

	if !container.State.IsRunning() {
		return nil
	}

	// signal to the monitor that it should not restart the container
	// after we send the kill signal
	container.monitor.ExitOnNext()

	// if the container is currently restarting we do not need to send the signal
	// to the process.  Telling the monitor that it should exit on it's next event
	// loop is enough
	if container.State.IsRestarting() {
		return nil
	}

	return container.daemon.Kill(container, sig)
}

func (container *Container) Pause() error {
	if container.State.IsPaused() {
		return fmt.Errorf("Container %s is already paused", container.ID)
	}
	if !container.State.IsRunning() {
		return fmt.Errorf("Container %s is not running", container.ID)
	}
	return container.daemon.Pause(container)
}

func (container *Container) Unpause() error {
	if !container.State.IsPaused() {
		return fmt.Errorf("Container %s is not paused", container.ID)
	}
	if !container.State.IsRunning() {
		return fmt.Errorf("Container %s is not running", container.ID)
	}
	return container.daemon.Unpause(container)
}

func (container *Container) Kill() error {
	if !container.State.IsRunning() {
		return nil
	}

	// 1. Send SIGKILL
	if err := container.KillSig(9); err != nil {
		return err
	}

	// 2. Wait for the process to die, in last resort, try to kill the process directly
	if _, err := container.State.WaitStop(10 * time.Second); err != nil {
		// Ensure that we don't kill ourselves
		if pid := container.State.GetPid(); pid != 0 {
			log.Infof("Container %s failed to exit within 10 seconds of kill - trying direct SIGKILL", utils.TruncateID(container.ID))
			if err := syscall.Kill(pid, 9); err != nil {
				return err
			}
		}
	}

	container.State.WaitStop(-1 * time.Second)
	return nil
}

func (container *Container) Stop(seconds int) error {
	if !container.State.IsRunning() {
		return nil
	}

	// 1. Send a SIGTERM
	if err := container.KillSig(15); err != nil {
		log.Infof("Failed to send SIGTERM to the process, force killing")
		if err := container.KillSig(9); err != nil {
			return err
		}
	}

	// 2. Wait for the process to exit on its own
	if _, err := container.State.WaitStop(time.Duration(seconds) * time.Second); err != nil {
		log.Infof("Container %v failed to exit within %d seconds of SIGTERM - using the force", container.ID, seconds)
		// 3. If it doesn't, then send SIGKILL
		if err := container.Kill(); err != nil {
			container.State.WaitStop(-1 * time.Second)
			return err
		}
	}
	return nil
}

func (container *Container) Restart(seconds int) error {
	// Avoid unnecessarily unmounting and then directly mounting
	// the container when the container stops and then starts
	// again
	if err := container.Mount(); err == nil {
		defer container.Unmount()
	}

	if err := container.Stop(seconds); err != nil {
		return err
	}
	return container.Start()
}

func (container *Container) Resize(h, w int) error {
	return container.command.Terminal.Resize(h, w)
}

func (container *Container) ExportRw() (archive.Archive, error) {
	if err := container.Mount(); err != nil {
		return nil, err
	}
	if container.daemon == nil {
		return nil, fmt.Errorf("Can't load storage driver for unregistered container %s", container.ID)
	}
	archive, err := container.daemon.Diff(container)
	if err != nil {
		container.Unmount()
		return nil, err
	}
	return utils.NewReadCloserWrapper(archive, func() error {
			err := archive.Close()
			container.Unmount()
			return err
		}),
		nil
}

func (container *Container) Export() (archive.Archive, error) {
	if err := container.Mount(); err != nil {
		return nil, err
	}

	archive, err := archive.Tar(container.basefs, archive.Uncompressed)
	if err != nil {
		container.Unmount()
		return nil, err
	}
	return utils.NewReadCloserWrapper(archive, func() error {
			err := archive.Close()
			container.Unmount()
			return err
		}),
		nil
}

func (container *Container) Mount() error {
	return container.daemon.Mount(container)
}

func (container *Container) Changes() ([]archive.Change, error) {
	container.Lock()
	defer container.Unlock()
	return container.daemon.Changes(container)
}

func (container *Container) GetImage() (*image.Image, error) {
	if container.daemon == nil {
		return nil, fmt.Errorf("Can't get image of unregistered container")
	}
	return container.daemon.graph.Get(container.Image)
}

func (container *Container) Unmount() error {
	return container.daemon.Unmount(container)
}

func (container *Container) logPath(name string) (string, error) {
	return container.getRootResourcePath(fmt.Sprintf("%s-%s.log", container.ID, name))
}

func (container *Container) ReadLog(name string) (io.Reader, error) {
	pth, err := container.logPath(name)
	if err != nil {
		return nil, err
	}
	return os.Open(pth)
}

func (container *Container) hostConfigPath() (string, error) {
	return container.getRootResourcePath("hostconfig.json")
}

func (container *Container) jsonPath() (string, error) {
	return container.getRootResourcePath("config.json")
}

// This method must be exported to be used from the lxc template
// This directory is only usable when the container is running
func (container *Container) RootfsPath() string {
	return container.basefs
}

func validateID(id string) error {
	if id == "" {
		return fmt.Errorf("Invalid empty id")
	}
	return nil
}

// GetSize, return real size, virtual size
func (container *Container) GetSize() (int64, int64) {
	var (
		sizeRw, sizeRootfs int64
		err                error
		driver             = container.daemon.driver
	)

	if err := container.Mount(); err != nil {
		log.Errorf("Warning: failed to compute size of container rootfs %s: %s", container.ID, err)
		return sizeRw, sizeRootfs
	}
	defer container.Unmount()

	if differ, ok := container.daemon.driver.(graphdriver.Differ); ok {
		sizeRw, err = differ.DiffSize(container.ID)
		if err != nil {
			log.Errorf("Warning: driver %s couldn't return diff size of container %s: %s", driver, container.ID, err)
			// FIXME: GetSize should return an error. Not changing it now in case
			// there is a side-effect.
			sizeRw = -1
		}
	} else {
		changes, _ := container.Changes()
		if changes != nil {
			sizeRw = archive.ChangesSize(container.basefs, changes)
		} else {
			sizeRw = -1
		}
	}

	if _, err = os.Stat(container.basefs); err != nil {
		if sizeRootfs, err = utils.TreeSize(container.basefs); err != nil {
			sizeRootfs = -1
		}
	}
	return sizeRw, sizeRootfs
}

func (container *Container) Copy(resource string) (io.ReadCloser, error) {
	if err := container.Mount(); err != nil {
		return nil, err
	}

	var filter []string

	basePath, err := container.getResourcePath(resource)
	if err != nil {
		container.Unmount()
		return nil, err
	}

	stat, err := os.Stat(basePath)
	if err != nil {
		container.Unmount()
		return nil, err
	}
	if !stat.IsDir() {
		d, f := path.Split(basePath)
		basePath = d
		filter = []string{f}
	} else {
		filter = []string{path.Base(basePath)}
		basePath = path.Dir(basePath)
	}

	archive, err := archive.TarWithOptions(basePath, &archive.TarOptions{
		Compression: archive.Uncompressed,
		Includes:    filter,
	})
	if err != nil {
		container.Unmount()
		return nil, err
	}
	return utils.NewReadCloserWrapper(archive, func() error {
			err := archive.Close()
			container.Unmount()
			return err
		}),
		nil
}

// Returns true if the container exposes a certain port
func (container *Container) Exposes(p nat.Port) bool {
	_, exists := container.Config.ExposedPorts[p]
	return exists
}

func (container *Container) GetPtyMaster() (*os.File, error) {
	ttyConsole, ok := container.command.Terminal.(execdriver.TtyTerminal)
	if !ok {
		return nil, ErrNoTTY
	}
	return ttyConsole.Master(), nil
}

func (container *Container) HostConfig() *runconfig.HostConfig {
	container.Lock()
	res := container.hostConfig
	container.Unlock()
	return res
}

func (container *Container) SetHostConfig(hostConfig *runconfig.HostConfig) {
	container.Lock()
	container.hostConfig = hostConfig
	container.Unlock()
}

func (container *Container) DisableLink(name string) {
	if container.activeLinks != nil {
		if link, exists := container.activeLinks[name]; exists {
			link.Disable()
		} else {
			log.Debugf("Could not find active link for %s", name)
		}
	}
}

func (container *Container) setupContainerDns() error {
	if container.ResolvConfPath != "" {
		return nil
	}

	var (
		config = container.hostConfig
		daemon = container.daemon
	)

	resolvConf, err := resolvconf.Get()
	if err != nil {
		return err
	}
	container.ResolvConfPath, err = container.getRootResourcePath("resolv.conf")
	if err != nil {
		return err
	}

	if config.NetworkMode != "host" && (len(config.Dns) > 0 || len(daemon.config.Dns) > 0 || len(config.DnsSearch) > 0 || len(daemon.config.DnsSearch) > 0) {
		var (
			dns       = resolvconf.GetNameservers(resolvConf)
			dnsSearch = resolvconf.GetSearchDomains(resolvConf)
		)
		if len(config.Dns) > 0 {
			dns = config.Dns
		} else if len(daemon.config.Dns) > 0 {
			dns = daemon.config.Dns
		}
		if len(config.DnsSearch) > 0 {
			dnsSearch = config.DnsSearch
		} else if len(daemon.config.DnsSearch) > 0 {
			dnsSearch = daemon.config.DnsSearch
		}
		return resolvconf.Build(container.ResolvConfPath, dns, dnsSearch)
	}
	return ioutil.WriteFile(container.ResolvConfPath, resolvConf, 0644)
}

func (container *Container) initializeNetworking() error {
	var err error
	if container.hostConfig.NetworkMode.IsHost() {
		container.Config.Hostname, err = os.Hostname()
		if err != nil {
			return err
		}

		parts := strings.SplitN(container.Config.Hostname, ".", 2)
		if len(parts) > 1 {
			container.Config.Hostname = parts[0]
			container.Config.Domainname = parts[1]
		}

		content, err := ioutil.ReadFile("/etc/hosts")
		if os.IsNotExist(err) {
			return container.buildHostnameAndHostsFiles("")
		} else if err != nil {
			return err
		}

		if err := container.buildHostnameFile(); err != nil {
			return err
		}

		hostsPath, err := container.getRootResourcePath("hosts")
		if err != nil {
			return err
		}
		container.HostsPath = hostsPath

		return ioutil.WriteFile(container.HostsPath, content, 0644)
	} else if container.hostConfig.NetworkMode.IsContainer() {
		// we need to get the hosts files from the container to join
		nc, err := container.getNetworkedContainer()
		if err != nil {
			return err
		}
		container.HostsPath = nc.HostsPath
		container.ResolvConfPath = nc.ResolvConfPath
		container.Config.Hostname = nc.Config.Hostname
		container.Config.Domainname = nc.Config.Domainname
	} else if container.daemon.config.DisableNetwork {
		container.Config.NetworkDisabled = true
		return container.buildHostnameAndHostsFiles("127.0.1.1")
	} else {
		if err := container.allocateNetwork(); err != nil {
			return err
		}
		return container.buildHostnameAndHostsFiles(container.NetworkSettings.IPAddress)
	}
	return nil
}

// Make sure the config is compatible with the current kernel
func (container *Container) verifyDaemonSettings() {
	if container.Config.Memory > 0 && !container.daemon.sysInfo.MemoryLimit {
		log.Infof("WARNING: Your kernel does not support memory limit capabilities. Limitation discarded.")
		container.Config.Memory = 0
	}
	if container.Config.Memory > 0 && !container.daemon.sysInfo.SwapLimit {
		log.Infof("WARNING: Your kernel does not support swap limit capabilities. Limitation discarded.")
		container.Config.MemorySwap = -1
	}
	if container.daemon.sysInfo.IPv4ForwardingDisabled {
		log.Infof("WARNING: IPv4 forwarding is disabled. Networking will not work")
	}
}

func (container *Container) setupLinkedContainers() ([]string, error) {
	var (
		env    []string
		daemon = container.daemon
	)
	children, err := daemon.Children(container.Name)
	if err != nil {
		return nil, err
	}

	if len(children) > 0 {
		container.activeLinks = make(map[string]*links.Link, len(children))

		// If we encounter an error make sure that we rollback any network
		// config and ip table changes
		rollback := func() {
			for _, link := range container.activeLinks {
				link.Disable()
			}
			container.activeLinks = nil
		}

		for linkAlias, child := range children {
			if !child.State.IsRunning() {
				return nil, fmt.Errorf("Cannot link to a non running container: %s AS %s", child.Name, linkAlias)
			}

			link, err := links.NewLink(
				container.NetworkSettings.IPAddress,
				child.NetworkSettings.IPAddress,
				linkAlias,
				child.Config.Env,
				child.Config.ExposedPorts,
				daemon.eng)

			if err != nil {
				rollback()
				return nil, err
			}

			container.activeLinks[link.Alias()] = link
			if err := link.Enable(); err != nil {
				rollback()
				return nil, err
			}

			for _, envVar := range link.ToEnv() {
				env = append(env, envVar)
			}
		}
	}
	return env, nil
}

func (container *Container) createDaemonEnvironment(linkedEnv []string) []string {
	// Setup environment
	env := []string{
		"PATH=" + DefaultPathEnv,
		"HOSTNAME=" + container.Config.Hostname,
		// Note: we don't set HOME here because it'll get autoset intelligently
		// based on the value of USER inside dockerinit, but only if it isn't
		// set already (ie, that can be overridden by setting HOME via -e or ENV
		// in a Dockerfile).
	}
	if container.Config.Tty {
		env = append(env, "TERM=xterm")
	}
	env = append(env, linkedEnv...)
	// because the env on the container can override certain default values
	// we need to replace the 'env' keys where they match and append anything
	// else.
	env = utils.ReplaceOrAppendEnvValues(env, container.Config.Env)

	return env
}

func (container *Container) setupWorkingDirectory() error {
	if container.Config.WorkingDir != "" {
		container.Config.WorkingDir = path.Clean(container.Config.WorkingDir)

		pth, err := container.getResourcePath(container.Config.WorkingDir)
		if err != nil {
			return err
		}

		pthInfo, err := os.Stat(pth)
		if err != nil {
			if !os.IsNotExist(err) {
				return err
			}

			if err := os.MkdirAll(pth, 0755); err != nil {
				return err
			}
		}
		if pthInfo != nil && !pthInfo.IsDir() {
			return fmt.Errorf("Cannot mkdir: %s is not a directory", container.Config.WorkingDir)
		}
	}
	return nil
}

func (container *Container) startLoggingToDisk() error {
	// Setup logging of stdout and stderr to disk
	pth, err := container.logPath("json")
	if err != nil {
		return err
	}

	if err := container.daemon.LogToDisk(container.stdout, pth, "stdout"); err != nil {
		return err
	}

	if err := container.daemon.LogToDisk(container.stderr, pth, "stderr"); err != nil {
		return err
	}

	return nil
}

func (container *Container) waitForStart() error {
<<<<<<< HEAD
	callback := func(command *execdriver.Command) {
		if command.Tty {
			// The callback is called after the process Start()
			// so we are in the parent process. In TTY mode, stdin/out/err is the PtySlace
			// which we close here.
			if c, ok := command.Stdout.(io.Closer); ok {
				c.Close()
			}
		}
		container.State.SetRunning(command.Pid())
		if err := container.ToDisk(); err != nil {
			utils.Debugf("%s", err)
		}
	}

	// We use a callback here instead of a goroutine and an chan for
	// syncronization purposes
	cErr := utils.Go(func() error { return container.monitor(callback) })
=======
	container.monitor = newContainerMonitor(container, container.hostConfig.RestartPolicy)
>>>>>>> b1d20c48

	// block until we either receive an error from the initial start of the container's
	// process or until the process is running in the container
	select {
	case <-container.monitor.startSignal:
	case err := <-utils.Go(container.monitor.Start):
		return err
	}

	return nil
}

func (container *Container) allocatePort(eng *engine.Engine, port nat.Port, bindings nat.PortMap) error {
	binding := bindings[port]
	if container.hostConfig.PublishAllPorts && len(binding) == 0 {
		binding = append(binding, nat.PortBinding{})
	}

	for i := 0; i < len(binding); i++ {
		b := binding[i]

		job := eng.Job("allocate_port", container.ID)
		job.Setenv("HostIP", b.HostIp)
		job.Setenv("HostPort", b.HostPort)
		job.Setenv("Proto", port.Proto())
		job.Setenv("ContainerPort", port.Port())

		portEnv, err := job.Stdout.AddEnv()
		if err != nil {
			return err
		}
		if err := job.Run(); err != nil {
			eng.Job("release_interface", container.ID).Run()
			return err
		}
		b.HostIp = portEnv.Get("HostIP")
		b.HostPort = portEnv.Get("HostPort")

		binding[i] = b
	}
	bindings[port] = binding
	return nil
}

func (container *Container) GetProcessLabel() string {
	// even if we have a process label return "" if we are running
	// in privileged mode
	if container.hostConfig.Privileged {
		return ""
	}
	return container.ProcessLabel
}

func (container *Container) GetMountLabel() string {
	if container.hostConfig.Privileged {
		return ""
	}
	return container.MountLabel
}

func (container *Container) getNetworkedContainer() (*Container, error) {
	parts := strings.SplitN(string(container.hostConfig.NetworkMode), ":", 2)
	switch parts[0] {
	case "container":
		nc := container.daemon.Get(parts[1])
		if nc == nil {
			return nil, fmt.Errorf("no such container to join network: %s", parts[1])
		}
		if !nc.State.IsRunning() {
			return nil, fmt.Errorf("cannot join network of a non running container: %s", parts[1])
		}
		return nc, nil
	default:
		return nil, fmt.Errorf("network mode not set to container")
	}
}<|MERGE_RESOLUTION|>--- conflicted
+++ resolved
@@ -1068,28 +1068,7 @@
 }
 
 func (container *Container) waitForStart() error {
-<<<<<<< HEAD
-	callback := func(command *execdriver.Command) {
-		if command.Tty {
-			// The callback is called after the process Start()
-			// so we are in the parent process. In TTY mode, stdin/out/err is the PtySlace
-			// which we close here.
-			if c, ok := command.Stdout.(io.Closer); ok {
-				c.Close()
-			}
-		}
-		container.State.SetRunning(command.Pid())
-		if err := container.ToDisk(); err != nil {
-			utils.Debugf("%s", err)
-		}
-	}
-
-	// We use a callback here instead of a goroutine and an chan for
-	// syncronization purposes
-	cErr := utils.Go(func() error { return container.monitor(callback) })
-=======
 	container.monitor = newContainerMonitor(container, container.hostConfig.RestartPolicy)
->>>>>>> b1d20c48
 
 	// block until we either receive an error from the initial start of the container's
 	// process or until the process is running in the container
